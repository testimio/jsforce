--- conflicted
+++ resolved
@@ -1,11 +1,7 @@
 /*global Sfdc */
-<<<<<<< HEAD
-var Duplex = require('readable-stream').Duplex,
-=======
 'use strict';
 
-var stream = require('stream'),
->>>>>>> 47324f2d
+var Duplex = require('readable-stream').Duplex,
     _ = require('underscore');
 
 function parseHeaders(hs) {
