{
  "author": "Shinichi Tomita <shinichi.tomita@gmail.com>",
  "name": "jsforce",
  "description": "Salesforce API Library for JavaScript",
  "keywords": [
    "salesforce",
    "salesforce.com",
    "sfdc",
    "force.com",
    "database.com"
  ],
  "homepage": "http://github.com/jsforce/jsforce",
  "version": "1.6.3",
  "repository": {
    "type": "git",
    "url": "git://github.com/jsforce/jsforce.git"
  },
  "license": "MIT",
  "licenses": [
    {
      "type": "MIT",
      "url": "http://github.com/jsforce/jsforce/raw/master/LICENSE"
    }
  ],
  "main": "./index",
  "scripts": {
    "build": "gulp build",
    "build:test": "gulp build:test",
    "build:all": "gulp build:all",
    "doc": "jsdoc lib -d doc --recurse --lenient",
    "test": "npm run test:node",
    "test:all": "npm run test:node && npm run test:browser",
    "test:node": "./test/bin/run-test",
    "test:browser": "testem",
    "prepublish": "node -e \"if(process.env.npm_package_version!==require('./lib/VERSION')){console.error('The pacakge.json version is not matching to ./lib/VERSION.js');process.exit(1)}\""
  },
  "directories": {
    "test": "test/"
  },
  "files": [
    "README.md",
    "bower.json",
    "LICENSE",
    "package.json",
    "bin",
    "build",
    "lib",
    "test",
    "core.js",
    "index.js"
  ],
  "engines": {
    "node": ">=0.12.0"
  },
  "bin": {
    "jsforce": "./bin/jsforce"
  },
  "dependencies": {
    "co-prompt": "^1.0.0",
    "coffee-script": "^1.10.0",
    "commander": "^2.9.0",
<<<<<<< HEAD
    "csv-parse": "^1.1.1",
    "csv-stringify": "^1.0.4",
    "faye": "^1.1.2",
=======
    "faye": "^1.2.0",
>>>>>>> 49e3684a
    "inherits": "^2.0.1",
    "lodash": "^4.11.1",
    "multistream": "^2.0.5",
    "open": "0.0.5",
    "promise": "^7.1.1",
    "readable-stream": "^2.1.0",
    "request": "^2.72.0",
    "xml2js": "^0.4.16"
  },
  "devDependencies": {
    "archiver": "^1.0.0",
    "async": "^1.5.2",
    "babel": "^6.5.2",
    "babel-core": "^6.7.6",
    "babel-preset-es2015": "^6.5.0",
    "babel-register": "^6.5.2",
    "browserify": "^13.0.0",
    "dotenv": "^2.0.0",
    "envify": "^3.4.0",
    "espower-loader": "^1.0.0",
    "espowerify": "^1.0.0",
    "gulp": "gulpjs/gulp#4.0",
    "gulp-rename": "^1.2.2",
    "gulp-sourcemaps": "^1.6.0",
    "gulp-uglify": "^1.5.3",
    "intelli-espower-loader": "^1.0.1",
    "jsdoc": "^3.4.0",
    "mocha": "^2.4.5",
    "power-assert": "^1.3.0",
    "require-swapper": "^0.1.6",
    "testem": "^1.7.1",
    "vinyl-buffer": "^1.0.0",
    "vinyl-source-stream": "^1.1.0",
    "webdriverio": "^4.0.4"
  },
  "browser": {
    "./index": "./lib/browser/jsforce",
    "./index.js": "./lib/browser/jsforce",
    "./core": "./lib/browser/core",
    "./core.js": "./lib/browser/core",
    "request": "./lib/browser/request.js"
  }
}<|MERGE_RESOLUTION|>--- conflicted
+++ resolved
@@ -59,13 +59,9 @@
     "co-prompt": "^1.0.0",
     "coffee-script": "^1.10.0",
     "commander": "^2.9.0",
-<<<<<<< HEAD
     "csv-parse": "^1.1.1",
     "csv-stringify": "^1.0.4",
-    "faye": "^1.1.2",
-=======
     "faye": "^1.2.0",
->>>>>>> 49e3684a
     "inherits": "^2.0.1",
     "lodash": "^4.11.1",
     "multistream": "^2.0.5",
