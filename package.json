{
  "author": "Shinichi Tomita <shinichi.tomita@gmail.com>",
  "name": "jsforce",
  "description": "Salesforce API Library for JavaScript",
  "keywords": [
    "salesforce",
    "salesforce.com",
    "sfdc",
    "force.com",
    "database.com"
  ],
  "homepage": "http://github.com/jsforce/jsforce",
  "version": "1.5.1",
  "repository": {
    "type": "git",
    "url": "git://github.com/jsforce/jsforce.git"
  },
  "license": "MIT",
  "licenses": [
    {
      "type": "MIT",
      "url": "http://github.com/jsforce/jsforce/raw/master/LICENSE"
    }
  ],
  "main": "./lib/jsforce",
  "scripts": {
    "test": "./test/bin/run-test"
  },
  "directories": {
    "test": "test/"
  },
  "files": [
    "README.md",
    "bower.json",
    "Gruntfile.js",
    "LICENSE",
    "package.json",
    "bin",
    "build",
    "lib",
    "test"
  ],
  "engines": {
    "node": ">=0.10.0"
  },
  "bin": {
    "jsforce": "./bin/jsforce"
  },
  "dependencies": {
    "co-prompt": "^1.0.0",
    "coffee-script": "^1.8.0",
    "commander": "^2.6.0",
    "faye": "^1.1.0",
    "inherits": "^2.0.1",
    "open": "0.0.5",
    "promise": "^7.1.1",
    "readable-stream": "^2.0.2",
    "request": "^2.51.0",
    "through2": "^1.1.1",
    "underscore": "^1.7.0",
    "xml2js": "^0.4.4"
  },
  "devDependencies": {
<<<<<<< HEAD
    "archiver": "^0.14.4",
    "async": "^0.9.0",
    "browserify": "^13.0.0",
=======
    "archiver": "^0.21.0",
    "async": "^1.5.2",
    "browserify": "^11.0.1",
>>>>>>> d336d2f5
    "dotenv": "^0.4.0",
    "envfile": "^1.0.0",
    "envify": "^3.4.0",
    "espower-loader": "^0.7.1",
    "espowerify": "^0.10.1",
    "grunt": "^0.4.5",
    "grunt-browserify": "^4.0.0",
    "grunt-contrib-clean": "^0.6.0",
    "grunt-contrib-copy": "^0.5.0",
    "grunt-contrib-uglify": "^0.5.1",
    "grunt-contrib-watch": "^0.6.1",
    "grunt-extract-required": "0.0.6",
    "grunt-jsdoc": "^0.5.6",
    "grunt-string-replace": "^1.0.0",
    "intelli-espower-loader": "^0.2.0",
    "mocha": "^1.21.4",
    "power-assert": "^0.7.2",
    "require-swapper": "^0.1.5",
    "webdriverio": "^3.4.0"
  },
  "browser": {
    "request": "./lib/browser/request.js"
  }
}<|MERGE_RESOLUTION|>--- conflicted
+++ resolved
@@ -61,15 +61,9 @@
     "xml2js": "^0.4.4"
   },
   "devDependencies": {
-<<<<<<< HEAD
-    "archiver": "^0.14.4",
-    "async": "^0.9.0",
-    "browserify": "^13.0.0",
-=======
     "archiver": "^0.21.0",
     "async": "^1.5.2",
-    "browserify": "^11.0.1",
->>>>>>> d336d2f5
+    "browserify": "^13.0.0",
     "dotenv": "^0.4.0",
     "envfile": "^1.0.0",
     "envify": "^3.4.0",
